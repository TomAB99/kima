--- conflicted
+++ resolved
@@ -48,14 +48,11 @@
 ,offsets(5)
 ,C(Data::get_instance().get_t().size(), Data::get_instance().get_t().size())
 {
-<<<<<<< HEAD
-=======
     /*
     double ymin = Data::get_instance().get_y_min();
     double ymax = Data::get_instance().get_y_max();
     Cprior = Uniform(ymin, ymax);
     */
->>>>>>> c0e4042e
 }
 
 
@@ -63,23 +60,17 @@
 {
     objects.from_prior(rng);
     objects.consolidate_diff();
-    
-<<<<<<< HEAD
-    double ymin, ymax, ptp, tmin, tmax;
-    //tmin = Data::get_instance().get_t_min();
-    //tmax = Data::get_instance().get_t_max();
-    ymin = Data::get_instance().get_y_min();
-    ymax = Data::get_instance().get_y_max();
-    ptp = ymax - ymin;
-=======
->>>>>>> c0e4042e
 
     background = Cprior.rvs(rng);
     //background = ymin + (ymax - ymin)*rng.rand();
 
     #if multi
-    for(size_t i=0; i<offsets.size(); i++)
-        offsets[i] = -ptp + (2*ptp)*rng.rand();
+        double ymin, ymax, ptp;
+        ymin = Data::get_instance().get_y_min();
+        ymax = Data::get_instance().get_y_max();
+        ptp = ymax - ymin;
+        for(size_t i=0; i<offsets.size(); i++)
+            offsets[i] = -ptp + (2*ptp)*rng.rand();
     #endif
 
 
@@ -330,7 +321,6 @@
         for(size_t i=0; i<mu.size(); i++)
             mu[i] -= background;
 
-<<<<<<< HEAD
         #if multi
             for(size_t j=0; j<offsets.size(); j++)
             {
@@ -339,18 +329,14 @@
             }
         #endif 
 
-        double ymin, ymax, ptp;
-        ymin = Data::get_instance().get_y_min();
-        ymax = Data::get_instance().get_y_max();
-        ptp = ymax - ymin;
-
-        background += (ymax - ymin)*rng.randh();
-        wrap(background, ymin, ymax);
-=======
+
         background = Cprior.rvs(rng);
->>>>>>> c0e4042e
 
         #if multi
+            double ymin, ymax, ptp;
+            ymin = Data::get_instance().get_y_min();
+            ymax = Data::get_instance().get_y_max();
+            ptp = ymax - ymin;
             for(size_t i=0; i<offsets.size(); i++)
             {
                 offsets[i] += (2*ptp)*rng.randh();
