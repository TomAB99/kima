--- conflicted
+++ resolved
@@ -29,11 +29,7 @@
 #endif
 
 #define trend false
-<<<<<<< HEAD
-#define GP false
 #define multi true
-=======
->>>>>>> d9a41c1f
 
 // Uniform Cprior(-1000., 1000.);
 ModifiedJeffreys Jprior(1.0, 99.); // additional white noise, m/s
@@ -62,19 +58,10 @@
     objects.consolidate_diff();
     
     double ymin, ymax, tmin, tmax;
-<<<<<<< HEAD
-    tmin = Data::get_instance().get_t_min();
-    tmax = Data::get_instance().get_t_max();
-    // ymin = Data::get_instance().get_y_min();
-    // ymax = Data::get_instance().get_y_max();
-    ymin = -100.;
-    ymax = 100.;
-=======
     //tmin = Data::get_instance().get_t_min();
     //tmax = Data::get_instance().get_t_max();
     ymin = Data::get_instance().get_y_min();
     ymax = Data::get_instance().get_y_max();
->>>>>>> d9a41c1f
 
     // background = Cprior.rvs(rng);
     background = ymin + (ymax - ymin)*rng.rand();
@@ -343,17 +330,8 @@
         #endif 
 
         double ymin, ymax;
-<<<<<<< HEAD
-        ymin = -100.;
-        ymax = 100.;
-        // ymin = Data::get_instance().get_y_min();
-        // ymax = Data::get_instance().get_y_max();
-=======
-        //ymin = -1000.;
-        //ymax = 1000.;
         ymin = Data::get_instance().get_y_min();
         ymax = Data::get_instance().get_y_max();
->>>>>>> d9a41c1f
 
         background += (ymax - ymin)*rng.randh();
         wrap(background, ymin, ymax);
