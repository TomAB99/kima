--- conflicted
+++ resolved
@@ -18,20 +18,13 @@
 
 const double halflog2pi = 0.5*log(2.*M_PI);
 
-<<<<<<< HEAD
 /* set default priors if the user didn't change them */
 void RVmodel::setPriors(DNest4::RNG& rng){
     auto data = Data::get_instance();
-=======
-extern ContinuousDistribution *slope_prior; // m/s/day
-extern ContinuousDistribution *offsets_prior;
-extern ContinuousDistribution *fiber_offset_prior;
->>>>>>> 0f534bc9
 
     if (!Cprior)
         Cprior = make_prior<Uniform>(data.get_y_min(), data.get_y_max());
 
-<<<<<<< HEAD
     if (!Jprior)
         Jprior = make_prior<ModifiedLogUniform>(1.0, 100.);
 
@@ -55,9 +48,6 @@
         // for M stars, the offset is close to 0 m/s (!!)
         fiber_offset_prior = make_prior<Gaussian>(15., 3.);
 }
-=======
-
->>>>>>> 0f534bc9
 
 
 void RVmodel::from_prior(RNG& rng)
@@ -611,16 +601,6 @@
     fout << "GP: " << GP << endl;
     fout << "hyperpriors: " << hyperpriors << endl;
     fout << "trend: " << trend << endl;
-<<<<<<< HEAD
-
-    fout << endl;
-
-    fout << "[data]" << endl;
-
-    fout << "file: " << Data::get_instance().datafile << endl;
-    fout << "units: " << Data::get_instance().dataunits << endl;
-    fout << "skip: " << Data::get_instance().dataskip << endl;
-=======
     fout << "multi_instrument: " << multi_instrument << endl;
     fout << endl;
     fout << "file: " << data.datafile << endl;
@@ -652,7 +632,6 @@
         fout << "eta3_prior: " << *eta3_prior << endl;
         fout << "log_eta4_prior: " << *log_eta4_prior << endl;
     }
->>>>>>> 0f534bc9
 
 	fout.close();
 }
