#include "kima.h"

using namespace std;

const bool obs_after_HARPS_fibers = false;
const bool GP = false;
const bool MA = false;
const bool hyperpriors = false;
const bool trend = false;
const int degree = 0;
const bool multi_instrument = false;
const bool known_object = false;
<<<<<<< HEAD
const int n_known_object = 0;
=======
const bool studentt = false;
>>>>>>> 12d6663b

RVmodel::RVmodel() : fix(true), npmax(1)
{
    // Cprior = make_prior<Uniform>(0, 1);
    auto c = planets.get_conditional_prior();
    // c->Pprior = make_prior<Gaussian>(0, 1);
}

int main(int argc, char** argv)
{
    /* set the RV data file */
    datafile = "examples/BL2009/BL2009_dataset1.kms.rv";

    /* load the file (RVs are in km/s) */
    /* don't skip any lines in the header */
    Data::get_instance().load(datafile, "kms", 0);

    // set the sampler and run it!
    Sampler<RVmodel> sampler = setup<RVmodel>(argc, argv);
    sampler.run(50);

    return 0;
}<|MERGE_RESOLUTION|>--- conflicted
+++ resolved
@@ -10,11 +10,8 @@
 const int degree = 0;
 const bool multi_instrument = false;
 const bool known_object = false;
-<<<<<<< HEAD
 const int n_known_object = 0;
-=======
 const bool studentt = false;
->>>>>>> 12d6663b
 
 RVmodel::RVmodel() : fix(true), npmax(1)
 {
