import os, sys
import pickle
import zipfile
import tempfile

from .keplerian import keplerian

from .GP import (available_kernels, GP, QPkernel, QPMatern32kernel,
                 SqExpkernel, QPMatern52kernel, QPRQkernel, GP_celerite,
                 QPkernel_celerite)

from .utils import (need_model_setup, read_model_setup, get_planet_mass,
                    get_planet_semimajor_axis, percentile68_ranges,
                    percentile68_ranges_latex, read_datafile, read_datafile_mo,
                    lighten_color, wrms, get_prior, hyperprior_samples,
                    get_star_name, get_instrument_name)

from . import display


import matplotlib.pyplot as plt
import numpy as np
from scipy.stats import gaussian_kde, uniform
try:  # only available in scipy 1.1.0
    from scipy.signal import find_peaks
except ImportError:
    find_peaks = None
import corner

try:
    from astroML.plotting import hist_tools
    hist_tools_available = True
except ImportError:
    hist_tools_available = False

pathjoin = os.path.join
colors = ["#9b59b6", "#3498db", "#95a5a6", "#e74c3c", "#34495e", "#2ecc71"]


def _read_priors(setup):
    priors = list(setup['priors.general'].values())
    prior_names = list(setup['priors.general'].keys())
    try:
        for section in ('priors.planets', 'priors.hyperpriors', 'priors.GP'):
            try:
                priors += list(setup[section].values())
                prior_names += list(setup[section].keys())
            except KeyError:
                continue

        priors += list(setup['priors.known_object'].values())
        prior_names += [
            'KO_' + k for k in setup['priors.known_object'].keys()
        ]
    except KeyError:
        pass

    priors = {
        n: v
        for n, v in zip(prior_names, [get_prior(p) for p in priors])
    }

    return priors


class KimaResults(object):
    """ A class to hold, analyse, and display the results from kima """

    def __init__(self, options, data_file=None, save_plots=False,
                 return_figs=True, verbose=False,
                 hyperpriors=None, trend=None, GPmodel=None,
                 posterior_samples_file='posterior_sample.txt'):

        self.options = options
        debug = False  # 'debug' in options
        self.save_plots = save_plots
        self.return_figs = return_figs
        self.verbose = verbose

        self.removed_crossing = False
        self.removed_roche_crossing = False

        pwd = os.getcwd()
        path_to_this_file = os.path.abspath(__file__)
        top_level = os.path.dirname(os.path.dirname(path_to_this_file))

        if debug:
            print()
            print('running on:', pwd)
            print('top_level:', top_level)
            print()

        self.setup = setup = read_model_setup()
        try:
            self.model = setup['kima']['model']
        except KeyError:
            self.model = 'RVmodel'

        if self.model not in ('RVmodel', 'MOmodel'):
            raise NotImplementedError(self.model)

        try:
            self.fix = setup['kima']['fix'] == 'true'
            self.npmax = int(setup['kima']['npmax'])
        except KeyError:
            self.fix = True
            self.npmax = 0

        # read the priors
        self.priors = _read_priors(setup)
        # and the data
        self._read_data()

        self.posterior_sample = np.atleast_2d(
            np.loadtxt(posterior_samples_file))

        try:
            self.posterior_lnlike = np.atleast_2d(
                np.loadtxt('posterior_sample_info.txt'))
            self.lnlike_available = True
        except IOError:
            self.lnlike_available = False
            print('Could not find file "posterior_sample_info.txt", '\
                  'log-likelihoods will not be available.')

        try:
            self.sample = np.loadtxt('sample.txt')
            self.sample_info = np.loadtxt('sample_info.txt')
            # different sizes can happen when running the model and sample_info
            # was updated while reading sample.txt
            if self.sample.shape[0] != self.sample_info.shape[0]:
                minimum = min(self.sample.shape[0], self.sample_info.shape[0])
                self.sample = self.sample[:minimum]
                self.sample_info = self.sample_info[:minimum]
        except IOError:
            self.sample = None
            self.sample_info = None

        self.indices = {}

        # if model == 'MOmodel':
        #     self._read_parameters()

        self._current_column = 0
        # read jitters
        self._read_jitters()
        # find trend in the compiled model and read it
        self._read_trend()
        # multiple instruments? read offsets
        self._read_multiple_instruments()
        # activity indicator correlations?
        self._read_actind_correlations()
        # find GP in the compiled model
        self._read_GP()
        # find MA in the compiled model
        self._read_MA()
        # find KO in the compiled model
        self._read_KO()

        # how many parameters per component
        self.n_dimensions = int(self.posterior_sample[0, self._current_column])
        self._current_column += 1

        # maximum number of components
        self.max_components = int(self.posterior_sample[0,
                                                        self._current_column])
        self._current_column += 1

        # find hyperpriors in the compiled model
        self.hyperpriors = setup['kima']['hyperpriors'] == 'true'

        # number of hyperparameters (muP, wP, muK)
        if self.hyperpriors:
            n_dist_print = 3
            istart = self._current_column
            iend = istart + n_dist_print
            self._current_column += n_dist_print
            self.indices['hyperpriors'] = slice(istart, iend)
        else:
            n_dist_print = 0

        # if hyperpriors, then the period is sampled in log
        self.log_period = self.hyperpriors

        # the column with the number of planets in each sample
        self.index_component = self._current_column
        self.indices['np'] = self.index_component
        self._current_column += 1

        # indices of the planet parameters
        n_planet_pars = self.max_components * self.n_dimensions
        istart = self._current_column
        iend = istart + n_planet_pars
        self._current_column += n_planet_pars
        self.indices['planets'] = slice(istart, iend)

        # staleness (ignored)
        self._current_column += 1

        # student-t likelihood?
        self.studentT = self.setup['kima']['studentt'] == 'true'
        if self.studentT:
            self.nu = self.posterior_sample[:, self._current_column]
            self.indices['nu'] = self._current_column
            self._current_column += 1

        if self.model == 'MOmodel':
            self.C2 = self.posterior_sample[:, self._current_column]
            self.indices['C2'] = self._current_column
            self._current_column += 1

        self.vsys = self.posterior_sample[:, -1]
        self.indices['vsys'] = -1

        # build the marginal posteriors for planet parameters
        self.get_marginals()

        # make the plots, if requested
        self.make_plots(options, self.save_plots)


    def _read_data(self):
        setup = self.setup
        section = 'data' if 'data' in setup else 'kima'

        try:
            self.multi = setup[section]['multi'] == 'true'
        except KeyError:
            self.multi = False

        if self.multi:
            if setup[section]['files'] == '':
                # multi is true but in only one file
                data_file = setup[section]['file']
                self.multi_onefile = True
            else:
                data_file = setup[section]['files'].split(',')[:-1]
                self.multi_onefile = False
                # raise NotImplementedError('TO DO')
        else:
            data_file = setup[section]['file']

        if self.verbose:
            print('Loading data file %s' % data_file)
        self.data_file = data_file

<<<<<<< HEAD
        self.data_skip = int(setup[section]['skip'])
        self.units = setup[section]['units']
        self.M0_epoch = float(setup[section]['M0_epoch'])
=======
        self.data_skip = int(setup['kima']['skip'])
        self.units = setup['kima']['units']

        if debug:
            print('--- skipping first %d rows of data file' % self.data_skip)
>>>>>>> 9c8c92fc

        if self.multi:
            if self.model == 'MOmodel':
                self.data, self.obs = read_datafile_mo(self.data_file,
                                                       self.data_skip)
            elif self.model == 'RVmodel':
                self.data, self.obs = read_datafile(self.data_file,
                                                    self.data_skip)
            # make sure the times are sorted when coming from multiple instruments
            ind = self.data[:, 0].argsort()
            self.data = self.data[ind]
            self.obs = self.obs[ind]
            self.n_instruments = np.unique(self.obs).size
            if self.model == 'MOmodel':
                self.n_jitters = 2 * self.n_instruments
            elif self.model == 'RVmodel':
                self.n_jitters = self.n_instruments

        else:
            if self.model == 'MOmodel':
                cols = range(5)
                self.n_jitters = 2
            elif self.model == 'RVmodel':
                cols = range(3)
                self.n_jitters = 1
            self.n_instruments = 1

            self.data = np.loadtxt(self.data_file,
                                   skiprows=self.data_skip,
                                   usecols=cols)

        # to m/s
        if self.units == 'kms':
            self.data[:, 1] *= 1e3
            self.data[:, 2] *= 1e3
            self.data[:, 3] *= 1e3
            self.data[:, 4] *= 1e3

        try:
            self.M0_epoch = float(setup['kima']['M0_epoch'])
        except KeyError:
            self.M0_epoch = self.data[0, 0]


        # arbitrary units?
        if 'arb' in self.units:
            self.arbitrary_units = True
        else:
            self.arbitrary_units = False

        self.t = self.data[:, 0].copy()
        self.y = self.data[:, 1].copy()
        self.e = self.data[:, 2].copy()
        if self.model == 'MOmodel':
            self.y2 = self.data[:, 3].copy()
            self.e2 = self.data[:, 4].copy()

<<<<<<< HEAD
        self.tmiddle = self.data[:, 0].min() + 0.5 * self.data[:, 0].ptp()
=======
        self.total_parameters = 0
        start_parameters = 0
        if self.multi:
            i1, i2 = start_parameters, start_parameters + self.n_jitters
            self.extra_sigma = self.posterior_sample[:, i1:i2]
            start_parameters += self.n_jitters - 1
            self.indices['jitter_start'] = i1
            self.indices['jitter_end'] = i2
            self.indices['jitter'] = slice(i1, i2)
        else:
            self.extra_sigma = self.posterior_sample[:, start_parameters]
            self.indices['jitter'] = start_parameters
        self.total_parameters += self.n_jitters
>>>>>>> 9c8c92fc

    def _read_jitters(self):
        i1, i2 = self._current_column, self._current_column + self.n_jitters
        self.jitter = self.posterior_sample[:, i1:i2]
        self._current_column += self.n_jitters
        self.indices['jitter_start'] = i1
        self.indices['jitter_end'] = i2
        self.indices['jitter'] = slice(i1, i2)

    def _read_trend(self):
        self.trend = self.setup['kima']['trend'] == 'true'
        self.trend_degree = int(self.setup['kima']['degree'])

        if self.trend:
            n_trend = self.trend_degree
            i1 = self._current_column
            i2 = self._current_column + n_trend
            self.trendpars = self.posterior_sample[:, i1:i2]
            self._current_column += n_trend
            self.indices['trend'] = slice(i1, i2)
        else:
            n_trend = 0
        self.total_parameters += n_trend

    def _read_multiple_instruments(self):
        if self.multi:
            # there are n instruments and n-1 offsets per output
            if self.model == 'MOmodel':
                n_inst_offsets = 2 * (self.n_instruments - 1)
            elif self.model == 'RVmodel':
                n_inst_offsets = self.n_instruments - 1

            istart = self._current_column
            iend = istart + n_inst_offsets
            ind = np.s_[istart:iend]
            self.inst_offsets = self.posterior_sample[:, ind]
            self._current_column += n_inst_offsets
            self.indices['inst_offsets_start'] = istart
            self.indices['inst_offsets_end'] = iend
            self.indices['inst_offsets'] = slice(istart, iend)
        else:
            n_inst_offsets = 0
        self.total_parameters += n_inst_offsets

    def _read_actind_correlations(self):
        setup = self.setup
        try:
            self.indcorrel = setup['kima']['indicator_correlations'] == 'true'
        except KeyError:
            self.indcorrel = False

        if self.indcorrel:
            self.activity_indicators = setup['kima']['indicators'].split(',')
            n_act_ind = len(self.activity_indicators)
            istart = self._current_column
            iend = istart + n_act_ind
            ind = np.s_[istart:iend]
            self.betas = self.posterior_sample[:, ind]
            self._current_column += n_act_ind
            self.indices['betas_start'] = istart
            self.indices['betas_end'] = iend
            self.indices['betas'] = slice(istart, iend)
        else:
            n_act_ind = 0
        self.total_parameters += n_act_ind

    def _read_GP(self):
        try:
            self.GPmodel = self.setup['kima']['GP'] == 'true'
            self.GPkernel = int(self.setup['kima']['GP_kernel'])
        except KeyError:
            self.GPmodel = False

        if self.GPmodel:
<<<<<<< HEAD
            if self.model == 'RVmodel':
                try:
                    n_hyperparameters = {0: 4, 1: 3}[self.GPkernel]
                except KeyError:
                    raise ValueError(
                        f'GP kernel = {self.GPkernel} not recognized')
            elif self.model == 'MOmodel':
                self.share_eta2 = self.setup['kima']['share_eta2'] == 'true'
                self.share_eta3 = self.setup['kima']['share_eta3'] == 'true'
                self.share_eta4 = self.setup['kima']['share_eta4'] == 'true'
                n_hyperparameters = 2  # at least 2 x eta1
                n_hyperparameters += 1 if self.share_eta2 else 2
                n_hyperparameters += 1 if self.share_eta3 else 2
                n_hyperparameters += 1 if self.share_eta4 else 2
            else:
                raise ValueError

            istart = self._current_column
            iend = istart + n_hyperparameters
            self.etas = self.posterior_sample[:, istart:iend]

            # for i in range(n_hyperparameters):
            #     name = 'eta' + str(i + 1)
            #     ind = istart + i
            #     setattr(self, name, self.posterior_sample[:, ind])

            self._current_column += n_hyperparameters
            self.indices['GPpars_start'] = istart
            self.indices['GPpars_end'] = iend
            self.indices['GPpars'] = slice(istart, iend)

            if self.model == 'RVmodel':
                GPs = {
                    0: GP(QPkernel(1, 1, 1, 1), self.t, self.e, white_noise=0),
                    1: GP_celerite(QPkernel_celerite(η1=1, η2=1, η3=1), self.t, self.e, white_noise=0),
                }
                self.GP = GPs[self.GPkernel]
            elif self.model == 'MOmodel':
                GPs = {
                    0: GP(QPkernel(1, 1, 1, 1), self.t, self.e, white_noise=0),
                    1: GP_celerite(QPkernel_celerite(η1=1, η2=1, η3=1), self.t, self.e, white_noise=0),
                }
                self.GP1 = GPs[self.GPkernel]
                self.GP2 = GPs[self.GPkernel]
        else:
            n_hyperparameters = 0

    def _read_MA(self):
=======
            k = ('standard', 'permatern32', 'permatern52')
            if available_kernels[self.GPkernel] in k:
                n_hyperparameters = 4

            elif available_kernels[self.GPkernel] == 'celerite':
                n_hyperparameters = 3

            elif available_kernels[self.GPkernel] == 'perrq':
                n_hyperparameters = 5

            elif available_kernels[self.GPkernel] == 'sqexp':
                n_hyperparameters = 2

            start_hyperpars = start_parameters + n_trend + n_inst_offsets + 1
            self.etas = self.posterior_sample[:, start_hyperpars:
                                              start_hyperpars +
                                              n_hyperparameters]

            for i in range(n_hyperparameters):
                name = 'eta' + str(i + 1)
                ind = start_hyperpars + i
                setattr(self, name, self.posterior_sample[:, ind])

            if self.GPkernel == 0:
                self.GP = GP(QPkernel(1, 1, 1, 1),
                             self.t,
                             self.e,
                             white_noise=0.)

            elif self.GPkernel == 1:
                self.GP = GP_celerite(QPkernel_celerite(η1=1, η2=1, η3=1),
                                      self.t,
                                      self.e,
                                      white_noise=0.)

            elif self.GPkernel == 2:
                self.GP = GP(QPMatern32kernel(1, 1, 1, 1),
                             self.t, self.e, white_noise=0.)

            elif self.GPkernel == 3:
                self.GP = GP(QPMatern52kernel(1, 1, 1, 1),
                             self.t, self.e, white_noise=0.)

            elif self.GPkernel == 4:
                self.GP = GP(QPRQkernel(1, 1, 1, 1, 1),
                             self.t, self.e, white_noise=0.)

            elif self.GPkernel == 5:
                self.GP = GP(SqExpkernel(1, 1),
                             self.t, self.e, white_noise=0.)

            self.indices['GPpars_start'] = start_hyperpars
            self.indices['GPpars_end'] = start_hyperpars + n_hyperparameters
            self.indices['GPpars'] = slice(start_hyperpars,
                                           start_hyperpars + n_hyperparameters)
        else:
            n_hyperparameters = 0

        self.n_hyperparameters = n_hyperparameters
        self.total_parameters += n_hyperparameters

        # find MA in the compiled model
>>>>>>> 9c8c92fc
        try:
            self.MAmodel = self.setup['kima']['MA'] == 'true'
        except KeyError:
            self.MAmodel = False

        if self.MAmodel:
            n_MAparameters = 2
            istart = self._current_column
            iend = istart + n_MAparameters
            self.MA = self.posterior_sample[:, istart:iend]
            self._current_column += n_MAparameters
        else:
            n_MAparameters = 0
        self.total_parameters += n_MAparameters

    def _read_KO(self):
        try:
            self.KO = self.setup['kima']['known_object'] == 'true'
            self.nKO = int(self.setup['kima']['n_known_object'])
        except KeyError:
            self.KO = False
            self.nKO = 0

        if self.KO:
            n_KOparameters = 5 * self.nKO
            start = self._current_column
            koinds = slice(start, start + n_KOparameters)
            self.KOpars = self.posterior_sample[:, koinds]
            self._current_column += n_KOparameters
            self.indices['KOpars'] = koinds
        else:
            n_KOparameters = 0
        self.total_parameters += n_KOparameters

<<<<<<< HEAD
=======
        start_objects_print = start_parameters + n_inst_offsets + \
                              n_trend + n_act_ind + n_hyperparameters + \
                              n_MAparameters + n_KOparameters + 1

        # how many parameters per component
        self.n_dimensions = int(self.posterior_sample[0, start_objects_print])
        # maximum number of components
        self.max_components = int(
            self.posterior_sample[0, start_objects_print + 1])

        self.total_parameters += self.n_dimensions * self.max_components

        # find hyperpriors in the compiled model
        if hyperpriors is None:
            self.hyperpriors = setup['kima']['hyperpriors'] == 'true'
        else:
            self.hyperpriors = hyperpriors

        # number of hyperparameters (muP, wP, muK)
        n_dist_print = 3 if self.hyperpriors else 0
        self.total_parameters += n_dist_print
        # if hyperpriors, then the period is sampled in log
        self.log_period = self.hyperpriors

        # the column with the number of planets in each sample
        self.index_component = start_objects_print + 1 + n_dist_print + 1
        self.indices['np'] = self.index_component

        # student-t likelihood?
        self.studentT = self.setup['kima']['studentt'] == 'true'
        if self.studentT:
            self.nu = self.posterior_sample[:, -2]
            self.indices['nu'] = -2

        self.vsys = self.posterior_sample[:, -1]
        self.indices['vsys'] = -1
        self.total_parameters += 1

        # indices of the planet parameters
        self.indices['planets'] = slice(self.index_component + 1,
                                        -3 if self.studentT else -2)

        # check again if Np is not changing
        if self.npmax == 0:
            n = np.unique(self.posterior_sample[:, self.index_component]).size
            if n > 1:
                print('warning: Np is changing even though fix=True !')
                print('--> check if .fix and .npmax are correct')
                self.npmax = n - 1
                self.fix = False

        if not self.fix:
            self.total_parameters += 1  # Np
            self.priors['np_prior'] = uniform(0, self.npmax)

        # build the marginal posteriors for planet parameters
        self.get_marginals()

        # make the plots, if requested
        self.make_plots(options, self.save_plots)

>>>>>>> 9c8c92fc
    @classmethod
    def load(cls, filename, diagnostic=False):
        """Load a KimaResults object from a pickle or .zip file."""
        try:
            if filename.endswith('.zip'):
                zf = zipfile.ZipFile(filename, 'r')
                names = zf.namelist()
                needs = ('sample.txt', 'levels.txt', 'sample_info.txt',
                         'posterior_sample.txt', 'posterior_sample_info.txt',
                         'kima_model_setup.txt')
                for need in needs:
                    if need not in names:
                        raise ValueError('%s does not contain a "%s" file' %
                                         (filename, need))

                with tempfile.TemporaryDirectory() as dirpath:
                    for need in needs:
                        zf.extract(need, path=dirpath)
                    try:
                        zf.extract('evidence', path=dirpath)
                        zf.extract('information', path=dirpath)
                    except Exception:
                        pass

                    pwd = os.getcwd()
                    os.chdir(dirpath)

                    setup = configparser.ConfigParser()
                    setup.optionxform = str
                    setup.read('kima_model_setup.txt')

                    if setup['kima']['multi'] == 'true':
                        datafiles = setup['kima']['files'].split(',')
                        datafiles = list(filter(None, datafiles))  # remove ''
                    else:
                        datafiles = np.atleast_1d(setup['kima']['file'])

                    datafiles = list(map(os.path.basename, datafiles))
                    for df in datafiles:
                        zf.extract(df)

                    if diagnostic:
                        from .classic import postprocess
                        postprocess()

                    res = cls('')
                    res.evidence = float(open('evidence').read())
                    res.information = float(open('information').read())

                    os.chdir(pwd)

                return res

            else:
                try:
                    with open(filename, 'rb') as f:
                        return pickle.load(f)
                except UnicodeDecodeError:
                    with open(filename, 'rb') as f:
                        return pickle.load(f, encoding='latin1')

        except Exception:
            # print('Unable to load data from ', filename, ':', e)
            raise

    def save_pickle(self, filename, verbose=True):
        """Pickle this KimaResults object into a file."""
        with open(filename, 'wb') as f:
            pickle.dump(self, f, protocol=2)
        if verbose:
            print('Wrote to file "%s"' % f.name)

    def save_zip(self, filename, verbose=True):
        """Save this KimaResults object and the text files into a zip."""
        if not filename.endswith('.zip'):
            filename = filename + '.zip'

        zf = zipfile.ZipFile(filename, 'w', compression=zipfile.ZIP_DEFLATED)
        tosave = ('sample.txt', 'sample_info.txt', 'levels.txt',
                  'sampler_state.txt', 'posterior_sample.txt',
                  'posterior_sample_info.txt')
        for f in tosave:
            zf.write(f)

        text = open('kima_model_setup.txt').read()
        for f in self.data_file:
            text = text.replace(f, os.path.basename(f))
        zf.writestr('kima_model_setup.txt', text)

        try:
            zf.writestr('evidence', str(self.evidence))
            zf.writestr('information', str(self.information))
        except AttributeError:
            pass

        for f in np.atleast_1d(self.data_file):
            zf.write(f, arcname=os.path.basename(f))

        zf.close()
        if verbose:
            print('Wrote to file "%s"' % zf.filename)

    def get_marginals(self):
        """ 
        Get the marginal posteriors from the posterior_sample matrix.
        They go into self.T, self.A, self.E, etc
        """

        max_components = self.max_components
        index_component = self.index_component

        # periods
        i1 = 0 * max_components + index_component + 1
        i2 = 0 * max_components + index_component + max_components + 1
        s = np.s_[i1:i2]
        self.T = self.posterior_sample[:, s]
        self.Tall = np.copy(self.T)

        # amplitudes
        i1 = 1 * max_components + index_component + 1
        i2 = 1 * max_components + index_component + max_components + 1
        s = np.s_[i1:i2]
        self.A = self.posterior_sample[:, s]
        self.Aall = np.copy(self.A)

        # phases
        i1 = 2 * max_components + index_component + 1
        i2 = 2 * max_components + index_component + max_components + 1
        s = np.s_[i1:i2]
        self.phi = self.posterior_sample[:, s]
        self.phiall = np.copy(self.phi)

        # eccentricities
        i1 = 3 * max_components + index_component + 1
        i2 = 3 * max_components + index_component + max_components + 1
        s = np.s_[i1:i2]
        self.E = self.posterior_sample[:, s]
        self.Eall = np.copy(self.E)

        # omegas
        i1 = 4 * max_components + index_component + 1
        i2 = 4 * max_components + index_component + max_components + 1
        s = np.s_[i1:i2]
        self.Omega = self.posterior_sample[:, s]
        self.Omegaall = np.copy(self.Omega)

        # times of periastron
        self.T0 = self.M0_epoch - (self.T * self.phi) / (2. * np.pi)
        self.T0all = np.copy(self.T0)

        which = self.T != 0
        self.T = self.T[which].flatten()
        self.A = self.A[which].flatten()
        self.E = self.E[which].flatten()
        self.phi = self.phi[which].flatten()
        self.Omega = self.Omega[which].flatten()
        self.T0 = self.T0[which].flatten()

    def get_medians(self):
        """ return the median values of all the parameters """
        if self.posterior_sample.shape[0] % 2 == 0:
            print(
                'Median is not a solution because number of samples is even!!')

        self.medians = np.median(self.posterior_sample, axis=0)
        self.means = np.mean(self.posterior_sample, axis=0)
        return self.medians, self.means

    def maximum_likelihood_sample(self, from_posterior=False, Np=None,
                                  printit=True):
        """
        Get the maximum likelihood sample. By default, this is the highest
        likelihood sample found by DNest4. If `from_posterior` is True, this
        returns instead the highest likelihood sample *from those that represent
        the posterior*. The latter may change, due to random choices, between
        different calls to "showresults". If `Np` is given, select only samples
        with that number of planets.
        """
        if self.sample_info is None and not self.lnlike_available:
            print('log-likelihoods are not available! '
                  'maximum_likelihood_sample() doing nothing...')
            return

        if from_posterior:
            if Np is None:
                ind = np.argmax(self.posterior_lnlike[:, 1])
                maxlike = self.posterior_lnlike[ind, 1]
                pars = self.posterior_sample[ind]
            else:
                mask = self.posterior_sample[:, self.index_component] == Np
                ind = np.argmax(self.posterior_lnlike[mask, 1])
                maxlike = self.posterior_lnlike[mask][ind, 1]
                pars = self.posterior_sample[mask][ind]
        else:
            if Np is None:
                ind = np.argmax(self.sample_info[:, 1])
                maxlike = self.sample_info[ind, 1]
                pars = self.sample[ind]
            else:
                mask = self.sample[:, self.index_component] == Np
                ind = np.argmax(self.sample_info[mask, 1])
                maxlike = self.sample_info[mask][ind, 1]
                pars = self.sample[mask][ind]

        if printit:
            if from_posterior:
                print('Posterior sample with the highest likelihood value',
                      end=' ')
            else:
                print('Sample with the highest likelihood value', end=' ')

            print('(logL = {:.2f})'.format(maxlike))

            if Np is not None:
                print('from samples with %d Keplerians only' % Np)

            msg = '-> might not be representative '\
                  'of the full posterior distribution\n'
            print(msg)

            print('extra_sigma: ', pars[0])
            npl = int(pars[self.index_component])
            if npl > 0:
                print('number of planets: ', npl)
                print('orbital parameters: ', end='')
                # s = 20 * ' '
                s = (self.n_dimensions * ' {:>10s} ').format(
                    'P', 'K', 'phi', 'e', 'lam')
                print(s)
                # print()
                for i in range(0, npl):
                    s = (self.n_dimensions *
                         ' {:10.5f} ').format(*pars[self.index_component + 1 +
                                                    i:-2:self.max_components])
                    # if i>0:
                    s = 20 * ' ' + s
                    print(s)

            if self.GPmodel:
                if self.GPkernel == 0:
                    eta1, eta2, eta3, eta4 = pars[self.indices['GPpars']]
                    print('GP parameters: ', eta1, eta2, eta3, eta4)
                elif self.GPkernel == 1:
                    eta1, eta2, eta3 = pars[self.indices['GPpars']]
                    print('GP parameters: ', eta1, eta2, eta3)

            if self.trend:
                names = ('slope', 'quad', 'cubic')
                for name, trend_par in zip(names, pars[self.indices['trend']]):
                    print(name + ':', trend_par)

            if self.multi:
                instruments = self.instruments
                ni = self.n_instruments - 1
                print('instrument offsets: ', end=' ')
                # print('(relative to %s) ' % self.data_file[-1])
                print('(relative to %s) ' % instruments[-1])
                s = 20 * ' '
                s += (ni * ' {:20s} ').format(*instruments)
                print(s)

                i = self.indices['inst_offsets']
                s = 20 * ' '
                s += (
                    ni * ' {:<20.3f} ').format(*pars[i])
                print(s)

            print('vsys: ', pars[-1])

        return pars

    def median_sample(self, Np=None, printit=True):
        """ 
        Get the median posterior sample. If `Np` is given, select only from
        posterior samples with that number of planets.
        """

        if Np is None:
            pars = np.median(self.posterior_sample, axis=0)
        else:
            mask = self.posterior_sample[:, self.index_component] == Np
            pars = np.median(self.posterior_sample[mask, :], axis=0)

        if printit:
            print('Median posterior sample')
            if Np is not None:
                print('from samples with %d Keplerians only' % Np)
            print(
                '-> might not be representative of the full posterior distribution\n'
            )

            print('extra_sigma: ', pars[0])
            npl = int(pars[self.index_component])
            if npl > 0:
                print('number of planets: ', npl)
                print('orbital parameters: ', end='')
                # s = 20 * ' '
                s = (self.n_dimensions * ' {:>10s} ').format(
                    'P', 'K', 'phi', 'e', 'lam')
                print(s)
                # print()
                for i in range(0, npl):
                    s = (self.n_dimensions *
                         ' {:10.5f} ').format(*pars[self.index_component + 1 +
                                                    i:-2:self.max_components])
                    # if i>0:
                    s = 20 * ' ' + s
                    print(s)

            if self.GPmodel:
                print('GP parameters: ', pars[self.indices['GPpars']])
            if self.trend:
                print('slope: ', pars[self.indices['trend']])

            print('vsys: ', pars[-1])

        return pars

    def eval_model(self, sample, t=None, include_planets=True):
        """
        Evaluate the deterministic part of the model at one posterior sample.
        If `t` is None, use the observed times. Instrument offsets are only
        added if `t` is None, but the systemic velocity is always added.
        To evaluate at all posterior samples, consider using
            np.apply_along_axis(self.model, 1, self.posterior_sample)
        Note: this function does *not* evaluate the GP component of the model.

        Arguments
        ---------
        sample : ndarray
            One posterior sample, with shape (npar,)
        t : ndarray (optional)
            Times at which to evaluate the model, or None to use observed times
        """
        if sample.shape[0] != self.posterior_sample.shape[1]:
            n1 = sample.shape[0]
            n2 = self.posterior_sample.shape[1]
            msg = '`sample` has wrong dimensions, expected %d got %d' % (n2, n1)
            raise ValueError(msg)

        data_t = False
        if t is None or t is self.t:
            t = self.t.copy()
            data_t = True

        if self.model == 'MOmodel':
            v = np.zeros((2, t.size))
        elif self.model == 'RVmodel':
            v = np.zeros_like(t)

        if include_planets:
            # get the planet parameters for this sample
            pars = sample[self.indices['planets']].copy()

            # how many planets in this sample?
            # nplanets = pars.size / self.n_dimensions
            nplanets = (pars[:self.max_components] != 0).sum()

            # add the Keplerians for each of the planets
            for j in range(int(nplanets)):
                P = pars[j + 0 * self.max_components]
                if P == 0.0:
                    continue
                K = pars[j + 1 * self.max_components]
                phi = pars[j + 2 * self.max_components]
                t0 = self.M0_epoch - (P * phi) / (2. * np.pi)
                ecc = pars[j + 3 * self.max_components]
                w = pars[j + 4 * self.max_components]
                if self.model == 'MOmodel':
                    v[0, :] += keplerian(t, P, K, ecc, w, t0, 0.)
                elif self.model == 'RVmodel':
                    v += keplerian(t, P, K, ecc, w, t0, 0.)

        # systemic velocity (and C2) for this sample
        if self.model == 'MOmodel':
            C = np.c_[sample[self.indices['vsys']], sample[self.indices['C2']]]
            v += C.reshape(-1, 1)
        elif self.model == 'RVmodel':
            v += sample[self.indices['vsys']]

        # if evaluating at the same times as the data, add instrument offsets
        if self.multi: # and len(self.data_file) > 1:
            offsets = sample[self.indices['inst_offsets']]
            offsets = np.pad(offsets.reshape(-1, 1), ((0,0),(0,1)))
            if data_t:
                ii = self.obs.astype(int) - 1
            else:
                ii = np.digitize(t, np.r_[t[0], self._offset_times]) - 1

            v += np.take(offsets, ii, axis=1)

        # add the trend, if present
        if self.trend:
            trend_par = sample[self.indices['trend']]
            # polyval wants coefficients in reverse order, and vsys was already
            # added so the last coefficient is 0
            trend_par = np.r_[trend_par[::-1], 0.0]
            v += np.polyval(trend_par, t - self.tmiddle)

        return v

    def stochastic_model(self, sample, t=None, return_std=False):
        """
        Evaluate the stochastic part of the model (GP) at one posterior sample.
        If `t` is None, use the observed times. Instrument offsets are only
        added if `t` is None, but the systemic velocity is always added.
        To evaluate at all posterior samples, consider using
            np.apply_along_axis(self.stochastic_model, 1, self.posterior_sample)

        Arguments
        ---------
        sample : ndarray
            One posterior sample, with shape (npar,)
        t : ndarray (optional)
            Times at which to evaluate the model, or None to use observed times
        return_std : bool (optional)
            Whether to return the st.d. of the predictive
        """

        if sample.shape[0] != self.posterior_sample.shape[1]:
            n1 = sample.shape[0]
            n2 = self.posterior_sample.shape[1]
            msg = '`sample` has wrong dimensions, '\
                  'should be %d got %d' % (n2, n1)
            raise ValueError(msg)

        if t is None or t is self.t:
            t = self.t.copy()

        if not self.GPmodel:
            return np.zeros_like(t)

        if self.model == 'MOmodel':
            D = np.vstack((self.y, self.y2))
            r = D - self.eval_model(sample)
            sto_v = np.zeros((2, t.size))
            GPpars = sample[self.indices['GPpars']]
            self.GP1.kernel.setpars(*GPpars[[0, 2, 3, 4]])
            self.GP2.kernel.setpars(*GPpars[[1, 2, 3, 4]])
            sto_v[0] = self.GP1.predict(r[0], t)
            sto_v[1] = self.GP2.predict(r[1], t)
            return sto_v

        elif self.model == 'RVmodel':
            return self.GP.predict_with_hyperpars(self, sample, t=t,
                                                  return_std=return_std)

    def full_model(self, sample, t=None):
        """
        Evaluate the full model at one posterior sample, including the GP. 
        If `t` is None, use the observed times. Instrument offsets are only
        added if `t` is None, but the systemic velocity is always added.
        To evaluate at all posterior samples, consider using
            np.apply_along_axis(self.full_model, 1, self.posterior_sample)

        Arguments
        ---------
        sample : ndarray
            One posterior sample, with shape (npar,)
        t : ndarray (optional)
            Times at which to evaluate the model, or None to use observed times
        """
        deterministic = self.eval_model(sample, t)

        if self.GPmodel:
            GPpredictive = self.GP.predict_with_hyperpars(self, sample, t)
        else:
            GPpredictive = np.zeros_like(deterministic)

        return deterministic + GPpredictive

    def residuals(self, sample, full=False):
        if full:
            return self.y - self.full_model(sample)
        else:
            return self.y - self.eval_model(sample)

    @property
    def instruments(self):
        if self.multi:
            if self.multi_onefile:
                return ['inst %d' % i for i in np.unique(self.obs)]
            else:
                return list(map(os.path.basename, self.data_file))
        else:
            return []

    @property
    def ratios(self):
        bins = np.arange(self.max_components + 2)
        nplanets = self.posterior_sample[:, self.index_component]
        n, _ = np.histogram(nplanets, bins=bins)
        oldset = np.geterr()
        np.seterr(divide='raise')
        try:
            return n.flat[1:] / n.flat[:-1]
        except FloatingPointError:
            np.seterr(**oldset)
            return n[n != 0]


    @property
    def _offset_times(self):
        if not self.multi:
            raise ValueError('Model is not multi_instrument, no offset times')
        _1 = self.t[np.ediff1d(self.obs, 0, None) > 0]
        _2 = self.t[np.ediff1d(self.obs, None, 0) > 0]
        return np.mean((_1, _2), axis=0)

    # most of the following methods just dispatch to display

    def phase_plot(self, sample, highlight=None, **kwargs):
        """ Plot the phase curves given the solution in `sample` """
        return display.phase_plot(self, sample, highlight, **kwargs)

    def make_plots(self, options, save_plots=False):
        display.make_plots(self, options, save_plots)

    def make_plot1(self, **kwargs):
        """ Plot the histogram of the posterior for Np """
        return display.make_plot1(self, **kwargs)

    def make_plot2(self, nbins=100, bins=None, plims=None, logx=True,
                   density=False, kde=False, kde_bw=None, show_peaks=False,
                   show_prior=False, show_year=True, show_timespan=True):
        """
        Plot the histogram (or the kde) of the posterior for the orbital period(s).
        Optionally provide the number of histogram bins, the bins themselves, the
        limits in orbital period, or the kde bandwidth. If both `kde` and
        `show_peaks` are true, the routine attempts to plot the most prominent
        peaks in the posterior.
        """
        args = locals().copy()
        args.pop('self')
        return display.make_plot2(self, **args)

    def make_plot3(self, points=True, gridsize=50):
        """
        Plot the 2d histograms of the posteriors for semi-amplitude and orbital
        period and eccentricity and orbital period. If `points` is True, plot
        each posterior sample, else plot hexbins
        """
        return display.make_plot3(self, points, gridsize)

    def make_plot4(self, Np=None, ranges=None, show_prior=False, 
                   **hist_kwargs):
        """
        Plot histograms for the GP hyperparameters. If Np is not None,
        highlight the samples with Np Keplerians.
        """
        return display.make_plot4(self, Np, ranges, show_prior, **hist_kwargs)

    def make_plot5(self, show=True, ranges=None):
        """ Corner plot for the GP hyperparameters """
        return display.make_plot5(self, show, ranges)

    def get_sorted_planet_samples(self):
        # all posterior samples for the planet parameters
        # this array is nsamples x (n_dimensions*max_components)
        # that is, nsamples x 5, nsamples x 10, for 1 and 2 planets for example
        try:
            self.planet_samples
        except AttributeError:
            self.planet_samples = \
                    self.posterior_sample[:, self.index_component+1:-2].copy()

        if self.max_components == 0:
            return self.planet_samples

        # here we sort the planet_samples array by the orbital period
        # this is a bit difficult because the organization of the array is
        # P1 P2 K1 K2 ....
        samples = np.empty_like(self.planet_samples)
        n = self.max_components * self.n_dimensions
        mc = self.max_components
        p = self.planet_samples[:, :mc]
        ind_sort_P = np.arange(np.shape(p)[0])[:, np.newaxis], np.argsort(p)
        for i, j in zip(range(0, n, mc), range(mc, n + mc, mc)):
            samples[:, i:j] = self.planet_samples[:, i:j][ind_sort_P]

        return samples

    def apply_cuts_period(self, samples, pmin=None, pmax=None,
                          return_mask=False):
        """ apply cuts in orbital period """
        too_low_periods = np.zeros_like(samples[:, 0], dtype=bool)
        too_high_periods = np.zeros_like(samples[:, 0], dtype=bool)

        if pmin is not None:
            too_low_periods = samples[:, 0] < pmin
            samples = samples[~too_low_periods, :]

        if pmax is not None:
            too_high_periods = samples[:, 1] > pmax
            samples = samples[~too_high_periods, :]

        if return_mask:
            mask = ~too_low_periods & ~too_high_periods
            return samples, mask
        else:
            return samples

    def corner_planet_parameters(self, fig=None, pmin=None, pmax=None):
        """ Corner plot of the posterior samples for the planet parameters """

        labels = [r'$P$', r'$K$', r'$\phi$', 'ecc', 'va']

        samples = self.get_sorted_planet_samples()
        samples = self.apply_cuts_period(samples, pmin, pmax)

        # samples is still nsamples x (n_dimensions*max_components)
        # let's separate each planets' parameters
        data = []
        for i in range(self.max_components):
            data.append(samples[:, i::self.max_components])

        # separate bins for each parameter
        bins = []
        for planetp in data:
            if hist_tools_available:
                bw = hist_tools.freedman_bin_width
                # bw = hist_tools.knuth_bin_width
                this_planet_bins = []
                for sample in planetp.T:
                    this_planet_bins.append(
                        bw(sample, return_bins=True)[1].size)
                bins.append(this_planet_bins)
            else:
                bins.append(None)

        # set the parameter ranges to include everythinh
        def r(x, over=0.2):
            return x.min() - over * x.ptp(), x.max() + over * x.ptp()

        ranges = []
        for i in range(self.n_dimensions):
            i1, i2 = self.max_components * i, self.max_components * (i + 1)
            ranges.append(r(samples[:, i1:i2]))

        #
        c = corner.corner
        colors = plt.rcParams["axes.prop_cycle"]

        for i, (datum, colorcycle) in enumerate(zip(data, colors)):
            fig = c(
                datum,
                fig=fig,
                labels=labels,
                show_titles=len(data) == 1,
                plot_contours=False,
                plot_datapoints=True,
                plot_density=False,
                bins=bins[i],
                range=ranges,
                color=colorcycle['color'],
                # fill_contours=True, smooth=True,
                # contourf_kwargs={'cmap':plt.get_cmap('afmhot'), 'colors':None},
                #hexbin_kwargs={'cmap':plt.get_cmap('afmhot_r'), 'bins':'log'},
                hist_kwargs={'normed': True},
                # range=[1., 1., (0, 2*np.pi), (0., 1.), (0, 2*np.pi)],
                data_kwargs={
                    'alpha': 1,
                    'ms': 3,
                    'color': colorcycle['color']
                },
            )

        plt.show()

    def corner_known_object(self, fig=None):  # ,together=False):
        """ Corner plot of the posterior samples for the known object parameters """
        if not self.KO:
            print(
                'Model has no known object! corner_known_object() doing nothing...'
            )
            return

        labels = [r'$P$', r'$K$', r'$\phi$', 'ecc', 'w']
        for i in range(self.KOpars.shape[1] // 5):
            # if together and i>0:
            #     fig = cfig
            kw = dict(show_titles=True, scale_hist=True, quantiles=[0.5], plot_density=False,
                      plot_contours=False, plot_datapoints=True)
            cfig = corner.corner(self.KOpars[:, i::self.nKO], fig=fig,
                                 labels=labels, hist_kwars={'normed': True}, **kw)
            cfig.set_figwidth(10)
            cfig.set_figheight(8)

    def plot_random_planets(self, ncurves=50, over=0.1, pmin=None, pmax=None,
                            show_vsys=False, show_trend=False, Np=None,
                            return_residuals=False, ntt=10000, **kwargs):
        """
        Display the RV data together with curves from the posterior predictive.
        A total of `ncurves` random samples are chosen, and the Keplerian 
        curves are calculated covering 100 + `over`% of the data timespan.
        If the model has a GP component, the prediction is calculated using the
        GP hyperparameters for each of the random samples.
        """
        if self.model == 'MOmodel':
            display.plot_random_samples_mo(self,
                                           ncurves=ncurves,
                                           over=over,
                                           pmin=pmin,
                                           pmax=pmax,
                                           show_vsys=show_vsys,
                                           show_trend=show_trend,
                                           Np=Np,
                                           return_residuals=return_residuals,
                                           ntt=ntt,
                                           **kwargs)
            return
        colors = [cc['color'] for cc in plt.rcParams["axes.prop_cycle"]]

        samples = self.get_sorted_planet_samples()
        if self.max_components > 0:
            samples, mask = \
                self.apply_cuts_period(samples, pmin, pmax, return_mask=True)
        else:
            mask = np.ones(samples.shape[0], dtype=bool)

        t = self.data[:, 0].copy()
        M0_epoch = self.M0_epoch
        if t[0] > 24e5:
            t -= 24e5
            M0_epoch -= 24e5

        tt = np.linspace(t.min() - over * t.ptp(),
                         t.max() + over * t.ptp(), ntt + int(100 * over))

        if self.GPmodel:
            # let's be more reasonable for the number of GP prediction points
            ## OLD: linearly spaced points (lots of useless points within gaps)
            # ttGP = np.linspace(t[0], t[-1], 1000 + t.size*3)
            ## NEW: have more points near where there is data
            kde = gaussian_kde(t)
            ttGP = kde.resample(25000 + t.size * 3).reshape(-1)
            # constrain ttGP within observed times, to not waste (this could go...)
            ttGP = (ttGP + t[0]) % t.ptp() + t[0]
            ttGP = np.r_[ttGP, t]
            ttGP.sort()  # in-place

            if t.size > 100:
                ncurves = 10

        y = self.data[:, 1].copy()
        yerr = self.data[:, 2].copy()

        ncurves = min(ncurves, samples.shape[0])

        if samples.shape[0] == 1:
            ii = np.zeros(1, dtype=int)
        elif ncurves == samples.shape[0]:
            ii = np.arange(ncurves)
        else:
            # select random `ncurves` indices
            # from the (sorted, period-cut) posterior samples
            # ii = np.random.randint(samples.shape[0], size=ncurves)

            # select `ncurves` indices from the 70% highest likelihood samples
            lnlike = self.posterior_lnlike[:,1]
            sorted_lnlike = np.sort(lnlike)[::-1]
            mask_lnlike = lnlike > np.percentile(sorted_lnlike, 70)
            ii = np.random.choice(np.where(mask & mask_lnlike)[0], ncurves)

        if self.KO:
            fig, (ax, ax1) = plt.subplots(1, 2, figsize=[2 * 6.4, 4.8],
                                          constrained_layout=True)
            ax1.set_title('Keplerian curve(s) from known object(s) removed')
        else:
            fig, ax = plt.subplots(1, 1)

        if self.arbitrary_units:
            ax.set_title('Posterior samples in data space')
        else:
            ax.set_title('Posterior samples in RV data space')
        # ax.autoscale(False)
        # ax.use_sticky_edges = False

        ## plot the Keplerian curves

        # known_object, calculated at tt and at t, all curves in one array
        v_KO = np.zeros((ncurves, tt.size))
        v_KO_at_t = np.zeros((ncurves, t.size))

        for icurve, i in enumerate(ii):
            # Np planets, calculated at tt and at t, individual for each curve
            v = np.zeros_like(tt)
            v_at_t = np.zeros_like(t)

            if self.GPmodel:
                v_at_ttGP = np.zeros_like(ttGP)

            if self.KO:  # known object
                pars = self.KOpars[i]
                for iKO in range(self.nKO):
                    P = pars[iKO::self.nKO][0]
                    K = pars[iKO::self.nKO][1]
                    phi = pars[iKO::self.nKO][2]
                    t0 = M0_epoch - (P * phi) / (2. * np.pi)
                    ecc = pars[iKO::self.nKO][3]
                    w = pars[iKO::self.nKO][4]
                    # P = pars[5*iKO + 0]
                    # K = pars[5*iKO + 1]
                    # phi = pars[5*iKO + 2]
                    # t0 = t[0] - (P * phi) / (2. * np.pi)
                    # ecc = pars[5*iKO + 3]
                    # w = pars[5*iKO + 4]

                    v += keplerian(tt, P, K, ecc, w, t0, 0.)
                    v_at_t += keplerian(t, P, K, ecc, w, t0, 0.)

                # add to v, evaluated at tt, has everything (note vsys=0)
                v += keplerian(tt, P, K, ecc, w, t0, 0.)
                v_KO[icurve] = v  # first KO curve, at tt

                # add to v_at_t, evaluated at t, has everything (note vsys=0)
                v_at_t += keplerian(t, P, K, ecc, w, t0, 0.)
                v_KO_at_t[icurve] = v_at_t  # first KO curve, at t

                # ax.plot(tt, v_KO[icurve], alpha=0.4, color='g', ls='-')
                # ax.add_line(plt.Line2D(tt, v_KO[icurve]))

            # get the planet parameters for the current (ith) sample
            pars = samples[i, :].copy()

            # how many planets in this sample?
            nplanets = pars.size / self.n_dimensions
            if Np is not None and nplanets != Np:
                continue

            # add the Keplerians for each of the planets
            for j in range(int(nplanets)):
                P = pars[j + 0 * self.max_components]
                if P == 0.0 or np.isnan(P):
                    continue
                K = pars[j + 1 * self.max_components]
                phi = pars[j + 2 * self.max_components]
                t0 = M0_epoch - (P * phi) / (2. * np.pi)
                ecc = pars[j + 3 * self.max_components]
                w = pars[j + 4 * self.max_components]

                # add to v and v_at_t, evaluated at t and tt, respectively
                # (note vsys=0)
                v += keplerian(tt, P, K, ecc, w, t0, 0.)
                v_at_t += keplerian(t, P, K, ecc, w, t0, 0.)

                if self.GPmodel:
                    v_at_ttGP += keplerian(ttGP, P, K, ecc, w, t0, 0.)

            # systemic velocity for the current (ith) sample
            vsys = self.posterior_sample[mask][i, -1]

            # add to v and v_at_t, but not v_KO
            v += vsys
            v_at_t += vsys
            if self.GPmodel:
                v_at_ttGP += vsys

            # add the trend, if present
            if self.trend:
                trend_par = np.r_[self.trendpars[i][::-1], 0.0]
                v += np.polyval(trend_par, tt - self.tmiddle)
                # if self.GPmodel:
                #     v_at_ttGP += self.trendpars[i] * (ttGP - self.tmiddle)

                # show a "line" for the trend of this ith sample
                if show_trend:
                    kw = dict(alpha=0.2, color='m', ls=':')
                    trend_par = np.r_[self.trendpars[i][::-1], vsys]
                    ax.plot(tt, np.polyval(trend_par, tt - self.tmiddle), **kw)
                    if self.KO:
                        ax1.plot(tt, np.polyval(trend_par, tt - self.tmiddle))

            # plot the MA "prediction"
            # if self.MAmodel:
            #     vMA = v_at_t.copy()
            #     dt = np.ediff1d(self.t)
            #     sigmaMA, tauMA = self.MA.mean(axis=0)
            #     vMA[1:] += sigmaMA * np.exp(np.abs(dt) / tauMA) * (self.y[:-1] - v_at_t[:-1])
            #     vMA[np.abs(vMA) > 1e6] = np.nan
            #     ax.plot(t, vMA, 'o-', alpha=1, color='m')

            # v only has the Keplerian components, not the GP predictions
            # ax.plot(tt, v, alpha=0.2, color='k')

            # add the instrument offsets, if present
            if self.multi and len(self.data_file) > 1:
                number_offsets = self.inst_offsets.shape[1]

                for j in range(number_offsets + 1):
                    if j == number_offsets:
                        # the last dataset defines the systemic velocity,
                        # so the offset is zero
                        of = 0.
                    else:
                        of = self.inst_offsets[i, j]

                    instrument_mask = self.obs == j + 1
                    # start and end of this instrument's time
                    start = t[instrument_mask].min()
                    end = t[instrument_mask].max()
                    # time span
                    ptp = t[instrument_mask].ptp()
                    # mask the tt array around the times of this instrument
                    time_mask = (tt > start - over * ptp)
                    time_mask &= (tt < end + over * ptp)

                    # copy v and plot it in a similar color to the data points
                    # of this instrument
                    v_i = v.copy()
                    v_i[time_mask] += of

                    ax.plot(tt[time_mask], v_i[time_mask], alpha=0.1,
                            color=lighten_color(colors[j], 1.5))

                    if self.KO:
                        v_KO_i = v_KO[icurve].copy()
                        v_KO_i[time_mask] += of
                        ax1.plot(tt[time_mask],
                                 v_i[time_mask] - v_KO_i[time_mask], alpha=0.1,
                                 color=lighten_color(colors[j], 1.5))


                    #! probable bug, this mask seems incorrect when instruments
                    #! overlap in time
                    # time_mask = (t >= start) & (t <= end)
                    #? should use instrument_mask here, right?
                    v_at_t[instrument_mask] += of
                    if self.KO:
                        v_KO_at_t[icurve, instrument_mask] += of

                    if self.GPmodel:
                        time_mask = (ttGP >= start) & (ttGP <= end)
                        v_at_ttGP[time_mask] += of
            else:
                # if not self.GPmodel:
                color = 'g' if self.KO else 'k'
                ax.plot(tt, v, alpha=0.1, color=color)
                if self.KO:
                    ax1.plot(tt, v - v_KO[icurve], alpha=0.1, color='k')

            # plot the GP prediction
            if self.GPmodel:
                pars = self.etas[i]
                self.GP.kernel.setpars(*pars)

                mu = self.GP.predict(y - v_at_t, ttGP, return_std=False)
                ax.plot(ttGP, mu + v_at_ttGP, alpha=0.2, color='plum')

            if show_vsys:
                kw = dict(alpha=0.1, color='r', ls='--')
                ax.plot(t, np.full_like(t, vsys), **kw)

                if self.KO:
                    ax1.plot(t, np.full_like(t, vsys), **kw)

                if self.multi:
                    for j in range(self.inst_offsets.shape[1]):
                        instrument_mask = self.obs == j + 1
                        start = t[instrument_mask].min()
                        end = t[instrument_mask].max()

                        of = self.inst_offsets[i, j]

                        ax.hlines(vsys + of, xmin=start, xmax=end, alpha=0.2,
                                  color=colors[j])

        ## we could also choose to plot the GP prediction using the median of
        ## the hyperparameters posterior distributions
        # if self.GPmodel:
        #     # set the GP parameters to the median (or mean?) of their posteriors
        #     eta1, eta2, eta3, eta4 = np.median(self.etas, axis=0)
        #     # eta1, eta2, eta3, eta4 = np.mean(self.etas, axis=0)
        #     self.GP.kernel.setpars(eta1, eta2, eta3, eta4)
        #
        #     # set the orbital parameters to the median of their posteriors
        #     P,K,phi,ecc,w = np.median(samples, axis=0)
        #     t0 = t[0] - (P*phi)/(2.*np.pi)
        #     mu_orbital = keplerian(t, P, K, ecc, w, t0, 0.)
        #
        #     # calculate the mean and std prediction from the GP model
        #     mu, std = self.GP.predict(y - mu_orbital, ttGP, return_std=True)
        #     mu_orbital = keplerian(ttGP, P, K, ecc, w, t0, 0.)
        #
        #     # 2-sigma region around the predictive mean
        #     ax.fill_between(ttGP, y1=mu+mu_orbital-2*std, y2=mu+mu_orbital+2*std,
        #                     alpha=0.3, color='m')

        ## plot the data
        residuals = y.copy()

        if self.multi:
            for j in range(self.inst_offsets.shape[1] + 1):
                inst = self.instruments[j]
                m = self.obs == j + 1
                kw = dict(fmt='o', color=colors[j], label=inst)
                kw.update(**kwargs)

                ax.errorbar(t[m], y[m], yerr[m], **kw)

                if self.KO:
                    mod = v_KO_at_t.mean(axis=0)[m]
                    ax1.errorbar(t[m], y[m] - mod, yerr[m], **kw)

                # calculate residuals
                residuals[m] -= v_at_t[m]

            ax.legend(loc='upper left', fontsize=8)

        else:
            ax.errorbar(t, y, yerr, fmt='o')
            if self.KO:
                ax1.errorbar(t, y - v_KO_at_t.mean(axis=0), yerr, fmt='o')
            residuals -= v_at_t

        if self.arbitrary_units:
            lab = dict(xlabel='Time [days]', ylabel='Q [arbitrary]')
        else:
            lab = dict(xlabel='Time [days]', ylabel='RV [m/s]')

        ax.set(**lab)
        if self.KO:
            ax1.set(**lab)

            from matplotlib.patches import Patch
            from matplotlib.lines import Line2D

            legend_elements = [
                Line2D([0], [0], marker='o', color='w', label='Data', markerfacecolor='C0', markersize=6),
                Line2D([0], [0], color='k', lw=1, label='Known object(s) samples'),
                Line2D([0], [0], color='g', lw=1, label='Full model samples'),
                # Patch(facecolor='orange', edgecolor='r', label='Color Patch')
            ]

            ax.legend(handles=legend_elements, loc='best')


        if self.save_plots:
            filename = 'kima-showresults-fig6.png'
            print('saving in', filename)
            fig.savefig(filename)

        if self.return_figs:
            return fig

        if return_residuals:
            return residuals

    def plot_random_planets_pyqt(self, ncurves=50, over=0.2, pmin=None,
                                 pmax=None, show_vsys=False, show_trend=False,
                                 Np=None):
        """
        Same as plot_random_planets but using pyqtgraph.
        """
        import pyqtgraph as pg
        pg.setConfigOption('background', 'w')
        pg.setConfigOption('foreground', 'k')

        def color(s, alpha):
            brush = list(pg.colorTuple(pg.mkColor(s)))
            brush[-1] = alpha * 255
            return brush

        # colors = [cc['color'] for cc in plt.rcParams["axes.prop_cycle"]]

        samples = self.get_sorted_planet_samples()
        if self.max_components > 0:
            samples, mask = \
                self.apply_cuts_period(samples, pmin, pmax, return_mask=True)
        else:
            mask = np.ones(samples.shape[0], dtype=bool)

        t = self.data[:, 0].copy()
        if t[0] > 24e5:
            t -= 24e5

        tt = np.linspace(t.min() - over * t.ptp(),
                         t.max() + over * t.ptp(), 10000 + int(100 * over))

        if self.GPmodel:
            # let's be more reasonable for the number of GP prediction points
            ## OLD: linearly spaced points (lots of useless points within gaps)
            # ttGP = np.linspace(t[0], t[-1], 1000 + t.size*3)
            ## NEW: have more points near where there is data
            kde = gaussian_kde(t)
            ttGP = kde.resample(25000 + t.size * 3).reshape(-1)
            # constrain ttGP within observed times, to not waste (this could go...)
            ttGP = (ttGP + t[0]) % t.ptp() + t[0]
            ttGP = np.r_[ttGP, t]
            ttGP.sort()  # in-place

            if t.size > 100:
                ncurves = 10

        y = self.data[:, 1].copy()
        yerr = self.data[:, 2].copy()

        ncurves = min(ncurves, samples.shape[0])

        # select random `ncurves` indices
        # from the (sorted, period-cut) posterior samples
        ii = np.random.randint(samples.shape[0], size=ncurves)

        if self.KO:
            # title = 'Keplerian curve from known object removed'
            title = 'Posterior samples in RV data space'
            plt = pg.plot(title=title)
            # fig, (ax, ax1) = plt.subplots(1, 2, figsize=[2 * 6.4, 4.8],
            #                               constrained_layout=True)
        else:
            plt = pg.plot()
            # fig, ax = plt.subplots(1, 1)

        # ax.set_title('Posterior samples in RV data space')
        # ax.autoscale(False)
        # ax.use_sticky_edges = False

        ## plot the Keplerian curves
        v_KO = np.zeros((ncurves, tt.size))
        v_KO_at_t = np.zeros((ncurves, t.size))
        for icurve, i in enumerate(ii):
            v = np.zeros_like(tt)
            v_at_t = np.zeros_like(t)

            if self.GPmodel:
                v_at_ttGP = np.zeros_like(ttGP)

            # known object, if set
            if self.KO:
                pars = self.KOpars[i]
                P = pars[0]
                K = pars[1]
                phi = pars[2]
                t0 = self.M0_epoch - (P * phi) / (2. * np.pi)
                ecc = pars[3]
                w = pars[4]

                v += keplerian(tt, P, K, ecc, w, t0, 0.)
                v_KO[icurve] = v

                v_at_t += keplerian(t, P, K, ecc, w, t0, 0.)
                v_KO_at_t[icurve] = v_at_t
                # ax.plot(tt, v_KO[icurve], alpha=0.4, color='g', ls='-')
                # ax.add_line(plt.Line2D(tt, v_KO[icurve]))

                plt.plot(tt, v_KO[icurve], pen=color('g', 0.2), symbol=None)

            # get the planet parameters for the current (ith) sample
            pars = samples[i, :].copy()
            # how many planets in this sample?
            nplanets = pars.size / self.n_dimensions
            if Np is not None and nplanets != Np:
                continue
            # add the Keplerians for each of the planets
            for j in range(int(nplanets)):
                P = pars[j + 0 * self.max_components]
                if P == 0.0 or np.isnan(P):
                    continue
                K = pars[j + 1 * self.max_components]
                phi = pars[j + 2 * self.max_components]
                t0 = self.M0_epoch - (P * phi) / (2. * np.pi)
                ecc = pars[j + 3 * self.max_components]
                w = pars[j + 4 * self.max_components]
                v += keplerian(tt, P, K, ecc, w, t0, 0.)
                v_at_t += keplerian(t, P, K, ecc, w, t0, 0.)
                if self.GPmodel:
                    v_at_ttGP += keplerian(ttGP, P, K, ecc, w, t0, 0.)

            # systemic velocity for the current (ith) sample
            vsys = self.posterior_sample[mask][i, -1]
            v += vsys
            v_at_t += vsys
            if self.GPmodel:
                v_at_ttGP += vsys

            # add the trend, if present
            if self.trend:
                v += self.trendpars[i] * (tt - self.tmiddle)
                v_at_t += self.trendpars[i] * (t - self.tmiddle)
                if self.GPmodel:
                    v_at_ttGP += self.trendpars[i] * (ttGP - self.tmiddle)
                if show_trend:
                    plt.plot(tt,
                             vsys + self.trendpars[i] * (tt - self.tmiddle),
                             pen=color('m', 0.2), symbol=None)
                    # ax.plot(tt, vsys + self.trendpars[i] * (tt - self.tmiddle),
                    #         alpha=0.2, color='m', ls=':')
                    # if self.KO:
                    #     ax1.plot(
                    #         tt, vsys + self.trendpars[i] * (tt - self.tmiddle),
                    #         alpha=0.2, color='m', ls=':')

            # plot the MA "prediction"
            # if self.MAmodel:
            #     vMA = v_at_t.copy()
            #     dt = np.ediff1d(self.t)
            #     sigmaMA, tauMA = self.MA.mean(axis=0)
            #     vMA[1:] += sigmaMA * np.exp(np.abs(dt) / tauMA) * (self.y[:-1] - v_at_t[:-1])
            #     vMA[np.abs(vMA) > 1e6] = np.nan
            #     ax.plot(t, vMA, 'o-', alpha=1, color='m')

            # v only has the Keplerian components, not the GP predictions
            plt.plot(tt, v, pen=color('k', 0.2), symbol=None)
            # ax.plot(tt, v, alpha=0.2, color='k')

            # add the instrument offsets, if present
            if self.multi and len(self.data_file) > 1:
                number_offsets = self.inst_offsets.shape[1]
                for j in range(number_offsets + 1):
                    if j == number_offsets:
                        # the last dataset defines the systemic velocity,
                        # so the offset is zero
                        of = 0.
                    else:
                        of = self.inst_offsets[i, j]

                    instrument_mask = self.obs == j + 1
                    start = t[instrument_mask].min()
                    end = t[instrument_mask].max()
                    ptp = t[instrument_mask].ptp()
                    time_mask = (tt > start - over * ptp) & (tt <
                                                             end + over * ptp)

                    v_i = v.copy()
                    v_i[time_mask] += of
                    # ax.plot(tt[time_mask], v_i[time_mask], alpha=0.1,
                    #         color=lighten_color(colors[j], 1.5))

                    time_mask = (t >= start) & (t <= end)
                    v_at_t[time_mask] += of
                    if self.GPmodel:
                        time_mask = (ttGP >= start) & (ttGP <= end)
                        v_at_ttGP[time_mask] += of
            else:
                pass
                # if not self.GPmodel:
                # ax.plot(tt, v, alpha=0.1, color='k')
                # if self.KO:
                #     ax1.plot(tt, v - v_KO[icurve], alpha=0.1, color='k')

            # plot the GP prediction
            if self.GPmodel:
                self.GP.kernel.setpars(self.eta1[i], self.eta2[i],
                                       self.eta3[i], self.eta4[i])
                mu = self.GP.predict(y - v_at_t, ttGP, return_std=False)
                # ax.plot(ttGP, mu + v_at_ttGP, alpha=0.2, color='plum')

            if show_vsys:
                pass
                # ax.plot(t, vsys * np.ones_like(t), alpha=0.1, color='r',
                #         ls='--')
                # if self.KO:
                #     ax1.plot(t, vsys * np.ones_like(t), alpha=0.1, color='r',
                #              ls='--')

                if self.multi:
                    for j in range(self.inst_offsets.shape[1]):
                        instrument_mask = self.obs == j + 1
                        start = t[instrument_mask].min()
                        end = t[instrument_mask].max()

                        of = self.inst_offsets[i, j]

                        # ax.hlines(vsys + of, xmin=start, xmax=end, alpha=0.2,
                        #           color=colors[j])

        ## we could also choose to plot the GP prediction using the median of
        ## the hyperparameters posterior distributions
        # if self.GPmodel:
        #     # set the GP parameters to the median (or mean?) of their posteriors
        #     eta1, eta2, eta3, eta4 = np.median(self.etas, axis=0)
        #     # eta1, eta2, eta3, eta4 = np.mean(self.etas, axis=0)
        #     self.GP.kernel.setpars(eta1, eta2, eta3, eta4)
        #
        #     # set the orbital parameters to the median of their posteriors
        #     P,K,phi,ecc,w = np.median(samples, axis=0)
        #     t0 = t[0] - (P*phi)/(2.*np.pi)
        #     mu_orbital = keplerian(t, P, K, ecc, w, t0, 0.)
        #
        #     # calculate the mean and std prediction from the GP model
        #     mu, std = self.GP.predict(y - mu_orbital, ttGP, return_std=True)
        #     mu_orbital = keplerian(ttGP, P, K, ecc, w, t0, 0.)
        #
        #     # 2-sigma region around the predictive mean
        #     ax.fill_between(ttGP, y1=mu+mu_orbital-2*std, y2=mu+mu_orbital+2*std,
        #                     alpha=0.3, color='m')

        # ax.use_sticky_edges = True
        # ax.autoscale(True)

        ## plot the data
        if self.multi:
            for j in range(self.inst_offsets.shape[1] + 1):
                m = self.obs == j + 1
                err = pg.ErrorBarItem(x=t[m], y=y[m], height=yerr[m],
                                        beam=0, pen={'color':
                                                    'r'})  #, 'width':0})
                plt.addItem(err)
                plt.plot(t[m], y[m], pen=None, symbol='o')
                # ax.errorbar(t[m], y[m], yerr[m], fmt='o', color=colors[j],
                #             label=self.data_file[j])
                # if self.KO:
                #     ax1.errorbar(t[m], y[m] - v_KO_at_t.mean(axis=0)[m],
                #                  yerr[m], fmt='o', color=colors[j],
                #                  label=self.data_file[j])
            # ax.legend()
        else:
            ax.errorbar(t, y, yerr, fmt='o')
            if self.KO:
                ax1.errorbar(t, y - v_KO_at_t.mean(axis=0), yerr, fmt='o')

        return
        ax.set(xlabel='Time [days]', ylabel='RV [m/s]')
        if self.KO:
            ax1.set(xlabel='Time [days]', ylabel='RV [m/s]')
        # plt.tight_layout()

        if self.save_plots:
            filename = 'kima-showresults-fig6.png'
            print('saving in', filename)
            fig.savefig(filename)

    def hist_vsys(self, show_offsets=True, specific=None, show_prior=False,
                  **kwargs):
        """ 
        Plot the histogram of the posterior for the systemic velocity and for
        the between-instrument offsets (if `show_offsets` is True and the model
        has multiple instruments). If `specific` is not None, it should be a
        tuple with the name of the datafiles for two instruments (matching
        `self.data_file`). In that case, this function works out the RV offset
        between the `specific[0]` and `specific[1]` instruments.
        """
        args = locals().copy()
        args.pop('self')
        args.pop('kwargs')
        return display.hist_vsys(self, **args, **kwargs)

    def hist_jitter(self, show_prior=False, **kwargs):
        """ 
        Plot the histogram of the posterior for the additional white noise 
        """
        return display.hist_jitter(self, show_prior, **kwargs)

    def hist_correlations(self):
        """ 
        Plot the histogram of the posterior for the activity correlations
        """
        return display.hist_correlations(self)

    def hist_trend(self, per_year=True, show_prior=False):
        """ 
        Plot the histogram of the posterior for the coefficients of the trend
        """
        return display.hist_trend(self, per_year, show_prior)

    def hist_MA(self):
        """ Plot the histogram of the posterior for the MA parameters """
        return display.hist_MA(self)

    def hist_nu(self, show_prior=False, **kwargs):
        """
        Plot the histogram of the posterior for the Student-t degrees of freedom
        """
        return display.hist_nu(self, show_prior, **kwargs)<|MERGE_RESOLUTION|>--- conflicted
+++ resolved
@@ -212,6 +212,19 @@
         self.vsys = self.posterior_sample[:, -1]
         self.indices['vsys'] = -1
 
+        # # check again if Np is not changing
+        # if self.npmax == 0:
+        #     n = np.unique(self.posterior_sample[:, self.index_component]).size
+        #     if n > 1:
+        #         print('warning: Np is changing even though fix=True !')
+        #         print('--> check if .fix and .npmax are correct')
+        #         self.npmax = n - 1
+        #         self.fix = False
+
+        # if not self.fix:
+        #     self.total_parameters += 1  # Np
+        #     self.priors['np_prior'] = uniform(0, self.npmax)
+
         # build the marginal posteriors for planet parameters
         self.get_marginals()
 
@@ -244,17 +257,9 @@
             print('Loading data file %s' % data_file)
         self.data_file = data_file
 
-<<<<<<< HEAD
         self.data_skip = int(setup[section]['skip'])
         self.units = setup[section]['units']
         self.M0_epoch = float(setup[section]['M0_epoch'])
-=======
-        self.data_skip = int(setup['kima']['skip'])
-        self.units = setup['kima']['units']
-
-        if debug:
-            print('--- skipping first %d rows of data file' % self.data_skip)
->>>>>>> 9c8c92fc
 
         if self.multi:
             if self.model == 'MOmodel':
@@ -312,23 +317,7 @@
             self.y2 = self.data[:, 3].copy()
             self.e2 = self.data[:, 4].copy()
 
-<<<<<<< HEAD
         self.tmiddle = self.data[:, 0].min() + 0.5 * self.data[:, 0].ptp()
-=======
-        self.total_parameters = 0
-        start_parameters = 0
-        if self.multi:
-            i1, i2 = start_parameters, start_parameters + self.n_jitters
-            self.extra_sigma = self.posterior_sample[:, i1:i2]
-            start_parameters += self.n_jitters - 1
-            self.indices['jitter_start'] = i1
-            self.indices['jitter_end'] = i2
-            self.indices['jitter'] = slice(i1, i2)
-        else:
-            self.extra_sigma = self.posterior_sample[:, start_parameters]
-            self.indices['jitter'] = start_parameters
-        self.total_parameters += self.n_jitters
->>>>>>> 9c8c92fc
 
     def _read_jitters(self):
         i1, i2 = self._current_column, self._current_column + self.n_jitters
@@ -403,7 +392,6 @@
             self.GPmodel = False
 
         if self.GPmodel:
-<<<<<<< HEAD
             if self.model == 'RVmodel':
                 try:
                     n_hyperparameters = {0: 4, 1: 3}[self.GPkernel]
@@ -451,71 +439,69 @@
         else:
             n_hyperparameters = 0
 
+        #     k = ('standard', 'permatern32', 'permatern52')
+        #     if available_kernels[self.GPkernel] in k:
+        #         n_hyperparameters = 4
+
+        #     elif available_kernels[self.GPkernel] == 'celerite':
+        #         n_hyperparameters = 3
+
+        #     elif available_kernels[self.GPkernel] == 'perrq':
+        #         n_hyperparameters = 5
+
+        #     elif available_kernels[self.GPkernel] == 'sqexp':
+        #         n_hyperparameters = 2
+
+        #     start_hyperpars = start_parameters + n_trend + n_inst_offsets + 1
+        #     self.etas = self.posterior_sample[:, start_hyperpars:
+        #                                       start_hyperpars +
+        #                                       n_hyperparameters]
+
+        #     for i in range(n_hyperparameters):
+        #         name = 'eta' + str(i + 1)
+        #         ind = start_hyperpars + i
+        #         setattr(self, name, self.posterior_sample[:, ind])
+
+        #     if self.GPkernel == 0:
+        #         self.GP = GP(QPkernel(1, 1, 1, 1),
+        #                      self.t,
+        #                      self.e,
+        #                      white_noise=0.)
+
+        #     elif self.GPkernel == 1:
+        #         self.GP = GP_celerite(QPkernel_celerite(η1=1, η2=1, η3=1),
+        #                               self.t,
+        #                               self.e,
+        #                               white_noise=0.)
+
+        #     elif self.GPkernel == 2:
+        #         self.GP = GP(QPMatern32kernel(1, 1, 1, 1),
+        #                      self.t, self.e, white_noise=0.)
+
+        #     elif self.GPkernel == 3:
+        #         self.GP = GP(QPMatern52kernel(1, 1, 1, 1),
+        #                      self.t, self.e, white_noise=0.)
+
+        #     elif self.GPkernel == 4:
+        #         self.GP = GP(QPRQkernel(1, 1, 1, 1, 1),
+        #                      self.t, self.e, white_noise=0.)
+
+        #     elif self.GPkernel == 5:
+        #         self.GP = GP(SqExpkernel(1, 1),
+        #                      self.t, self.e, white_noise=0.)
+
+        #     self.indices['GPpars_start'] = start_hyperpars
+        #     self.indices['GPpars_end'] = start_hyperpars + n_hyperparameters
+        #     self.indices['GPpars'] = slice(start_hyperpars,
+        #                                    start_hyperpars + n_hyperparameters)
+        # else:
+        #     n_hyperparameters = 0
+
+        # self.n_hyperparameters = n_hyperparameters
+        # self.total_parameters += n_hyperparameters
+
     def _read_MA(self):
-=======
-            k = ('standard', 'permatern32', 'permatern52')
-            if available_kernels[self.GPkernel] in k:
-                n_hyperparameters = 4
-
-            elif available_kernels[self.GPkernel] == 'celerite':
-                n_hyperparameters = 3
-
-            elif available_kernels[self.GPkernel] == 'perrq':
-                n_hyperparameters = 5
-
-            elif available_kernels[self.GPkernel] == 'sqexp':
-                n_hyperparameters = 2
-
-            start_hyperpars = start_parameters + n_trend + n_inst_offsets + 1
-            self.etas = self.posterior_sample[:, start_hyperpars:
-                                              start_hyperpars +
-                                              n_hyperparameters]
-
-            for i in range(n_hyperparameters):
-                name = 'eta' + str(i + 1)
-                ind = start_hyperpars + i
-                setattr(self, name, self.posterior_sample[:, ind])
-
-            if self.GPkernel == 0:
-                self.GP = GP(QPkernel(1, 1, 1, 1),
-                             self.t,
-                             self.e,
-                             white_noise=0.)
-
-            elif self.GPkernel == 1:
-                self.GP = GP_celerite(QPkernel_celerite(η1=1, η2=1, η3=1),
-                                      self.t,
-                                      self.e,
-                                      white_noise=0.)
-
-            elif self.GPkernel == 2:
-                self.GP = GP(QPMatern32kernel(1, 1, 1, 1),
-                             self.t, self.e, white_noise=0.)
-
-            elif self.GPkernel == 3:
-                self.GP = GP(QPMatern52kernel(1, 1, 1, 1),
-                             self.t, self.e, white_noise=0.)
-
-            elif self.GPkernel == 4:
-                self.GP = GP(QPRQkernel(1, 1, 1, 1, 1),
-                             self.t, self.e, white_noise=0.)
-
-            elif self.GPkernel == 5:
-                self.GP = GP(SqExpkernel(1, 1),
-                             self.t, self.e, white_noise=0.)
-
-            self.indices['GPpars_start'] = start_hyperpars
-            self.indices['GPpars_end'] = start_hyperpars + n_hyperparameters
-            self.indices['GPpars'] = slice(start_hyperpars,
-                                           start_hyperpars + n_hyperparameters)
-        else:
-            n_hyperparameters = 0
-
-        self.n_hyperparameters = n_hyperparameters
-        self.total_parameters += n_hyperparameters
-
         # find MA in the compiled model
->>>>>>> 9c8c92fc
         try:
             self.MAmodel = self.setup['kima']['MA'] == 'true'
         except KeyError:
@@ -550,70 +536,6 @@
             n_KOparameters = 0
         self.total_parameters += n_KOparameters
 
-<<<<<<< HEAD
-=======
-        start_objects_print = start_parameters + n_inst_offsets + \
-                              n_trend + n_act_ind + n_hyperparameters + \
-                              n_MAparameters + n_KOparameters + 1
-
-        # how many parameters per component
-        self.n_dimensions = int(self.posterior_sample[0, start_objects_print])
-        # maximum number of components
-        self.max_components = int(
-            self.posterior_sample[0, start_objects_print + 1])
-
-        self.total_parameters += self.n_dimensions * self.max_components
-
-        # find hyperpriors in the compiled model
-        if hyperpriors is None:
-            self.hyperpriors = setup['kima']['hyperpriors'] == 'true'
-        else:
-            self.hyperpriors = hyperpriors
-
-        # number of hyperparameters (muP, wP, muK)
-        n_dist_print = 3 if self.hyperpriors else 0
-        self.total_parameters += n_dist_print
-        # if hyperpriors, then the period is sampled in log
-        self.log_period = self.hyperpriors
-
-        # the column with the number of planets in each sample
-        self.index_component = start_objects_print + 1 + n_dist_print + 1
-        self.indices['np'] = self.index_component
-
-        # student-t likelihood?
-        self.studentT = self.setup['kima']['studentt'] == 'true'
-        if self.studentT:
-            self.nu = self.posterior_sample[:, -2]
-            self.indices['nu'] = -2
-
-        self.vsys = self.posterior_sample[:, -1]
-        self.indices['vsys'] = -1
-        self.total_parameters += 1
-
-        # indices of the planet parameters
-        self.indices['planets'] = slice(self.index_component + 1,
-                                        -3 if self.studentT else -2)
-
-        # check again if Np is not changing
-        if self.npmax == 0:
-            n = np.unique(self.posterior_sample[:, self.index_component]).size
-            if n > 1:
-                print('warning: Np is changing even though fix=True !')
-                print('--> check if .fix and .npmax are correct')
-                self.npmax = n - 1
-                self.fix = False
-
-        if not self.fix:
-            self.total_parameters += 1  # Np
-            self.priors['np_prior'] = uniform(0, self.npmax)
-
-        # build the marginal posteriors for planet parameters
-        self.get_marginals()
-
-        # make the plots, if requested
-        self.make_plots(options, self.save_plots)
-
->>>>>>> 9c8c92fc
     @classmethod
     def load(cls, filename, diagnostic=False):
         """Load a KimaResults object from a pickle or .zip file."""
