--- conflicted
+++ resolved
@@ -73,13 +73,8 @@
 
 def make_plot1(res, ax=None):
     """ Plot the histogram of the posterior for Np """
-<<<<<<< HEAD
-
-    fig, ax = plt.subplots(1, 1)
-=======
     if ax is None:
         fig, ax = plt.subplots(1, 1)
->>>>>>> 9c8c92fc
 
     bins = np.arange(res.max_components + 2)
     nplanets = res.posterior_sample[:, res.index_component]
@@ -359,13 +354,6 @@
     if Np is not None:
         m = res.posterior_sample[:, res.index_component] == Np
 
-<<<<<<< HEAD
-    fig, axes = plt.subplots(2, int(np.ceil(n / 2)))
-    axes = np.ravel(axes)
-    for i, eta in enumerate(res.etas.T):
-        ax = axes[i]
-        ax.hist(eta, bins=40, range=ranges[i])
-=======
     nplots = int(np.ceil(len(available_etas) / 2))
     fig, axes = plt.subplots(2, nplots)
 
@@ -385,7 +373,6 @@
                 ax.hist(np.exp(prior.rvs(res.ESS)), bins=40, color='k', alpha=0.2)
             else:
                 ax.hist(prior.rvs(res.ESS), bins=40, color='k', alpha=0.2)
->>>>>>> 9c8c92fc
 
         if Np is not None:
             ax.hist(eta[m],
@@ -398,12 +385,6 @@
 
         ax.set(xlabel=labels[i], ylabel='posterior samples')
 
-<<<<<<< HEAD
-    for ii in range(i+1, len(fig.axes)):
-        axes[ii].axis('off')
-
-    fig.tight_layout(rect=[0, 0.03, 1, 0.95])
-=======
     for j in range(i + 1, 2 * nplots):
         np.ravel(axes)[j].axis('off')
 
@@ -416,7 +397,6 @@
 
     # fig.tight_layout(rect=[0, 0.03, 1, 0.95])
     fig.tight_layout()
->>>>>>> 9c8c92fc
 
     if res.save_plots:
         filename = 'kima-showresults-fig4.png'
