--- conflicted
+++ resolved
@@ -1808,18 +1808,10 @@
                 #     v_at_ttGP += self.trendpars[i] * (ttGP - self.tmiddle)
                 if show_trend:
                     kw = dict(alpha=0.2, color='m', ls=':')
-<<<<<<< HEAD
                     trend_par = np.r_[self.trendpars[i][::-1], vsys]
                     ax.plot(tt, np.polyval(trend_par, tt - self.tmiddle), **kw)
                     if self.KO:
                         ax1.plot(tt, np.polyval(trend_par, tt - self.tmiddle))
-=======
-                    tr = np.polyval(np.r_[self.trendpars[i][::-1], vsys], 
-                                    tt - self.tmiddle)
-                    ax.plot(tt, tr, **kw)
-                    if self.KO:
-                        ax1.plot(tt, vsys + tr, **kw)
->>>>>>> b23be1f4
 
             # plot the MA "prediction"
             # if self.MAmodel:
